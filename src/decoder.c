--- conflicted
+++ resolved
@@ -663,17 +663,15 @@
 
 int nanocbor_leave_container(nanocbor_value_t *it, nanocbor_value_t *container)
 {
-<<<<<<< HEAD
     if (container->flags & NANOCBOR_DECODER_FLAG_SHARED) {
         return;
-=======
+    }
     /* check `container` to be a valid, fully consumed container that is plausible to have been entered from `it` */
     if (!nanocbor_in_container(container) ||
         !nanocbor_at_end(container) ||
         container->cur <= it->cur ||
         container->cur > it->end) {
         return NANOCBOR_ERR_INVALID_TYPE;
->>>>>>> 989f0612
     }
     if (it->remaining) {
         it->remaining--;
